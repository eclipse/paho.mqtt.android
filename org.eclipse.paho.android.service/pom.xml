--- conflicted
+++ resolved
@@ -58,24 +58,11 @@
 	</build>
 	
 	<dependencies>
-<<<<<<< HEAD
-		<dependency>
-			<groupId>org.eclipse.paho</groupId>
-			<artifactId>org.eclipse.paho.client.mqttv3</artifactId>
-			<version>1.0.1</version>
-		</dependency>
-        
-        <dependency>
-         	<groupId>com.google.android</groupId>
-    		<artifactId>android</artifactId>
-     	</dependency>
-=======
 	<dependency>
 		<groupId>org.eclipse.paho</groupId>
 		<artifactId>org.eclipse.paho.client.mqttv3</artifactId>
-		<version>1.0.1-SNAPSHOT</version>
+		<version>1.0.1</version>
 	</dependency>
-
 	<dependency>
 		<groupId>com.google.android</groupId>
 		<artifactId>android</artifactId>
@@ -85,6 +72,5 @@
 		<artifactId>support-v4</artifactId>
 		<version>r7</version>
 	</dependency> 
->>>>>>> a2d6903f
     </dependencies>
 </project>